"use client"

import type React from "react"
import { useEffect, useState } from "react"
import { BarChart3, Calendar, ChevronLeft, ChevronRight, Home, LogOut, Menu, Settings, Target } from "lucide-react"
import DriftLogo from "../../assets/drift_logo.svg"
import MakeItHappenFloat from "../../assets/makeithappen_float.svg"
import { Routes, Route, useNavigate, useLocation, Link } from "react-router-dom"

import Goals from "./Goals"
import CalendarPage from "./CalendarPage"
import SettingsPage from "./SettingsPage"

// Simple FloatingBoat component
const FloatingBoat = () => {
  return (
    <div className="relative flex flex-col items-center">
      {/* Wind effects */}
      <div className="absolute z-10 w-full h-full overflow-hidden pointer-events-none">
        <div className="absolute left-0 top-1/4 w-16 h-[1px] bg-gradient-to-r from-white/0 via-white/30 to-white/0 animate-windGust1"></div>
        <div className="absolute right-5 top-1/3 w-12 h-[1px] bg-gradient-to-r from-white/0 via-white/20 to-white/0 animate-windGust2"></div>
        <div className="absolute left-10 top-2/3 w-14 h-[1px] bg-gradient-to-r from-white/0 via-white/25 to-white/0 animate-windGust3"></div>
      </div>
      
      {/* Boat with wind-drift animation */}
      <div className="relative animate-windDrift">
        <img src={DriftLogo || "/placeholder.svg"} alt="Drift logo" className="h-40 w-40" />
      </div>
      
      {/* Natural water with curved edges - moved closer to boat */}
      <div className="w-full -mt-4 overflow-visible">
        {/* Organic water surface with irregular edges */}
        <div className="relative h-3 overflow-visible">
          {/* Main water curve - reduced height */}
          <div className="absolute left-1/2 -translate-x-1/2 w-48 h-3 overflow-hidden">
            <div className="w-48 h-6 rounded-[100%] bg-gradient-to-b from-white/10 to-transparent"></div>
          </div>
          
          {/* Irregular ripple effects */}
          <div className="absolute top-0 left-1/2 -translate-x-1/2 w-52">
            <div className="w-full h-[2px] bg-gradient-to-r from-transparent via-white/40 to-transparent rounded-[100%] animate-ripple transform-gpu"></div>
          </div>
          
          {/* Smaller natural waves */}
          <div className="absolute top-1 left-[40%] w-16 h-[1px]">
            <div className="w-full h-full bg-gradient-to-r from-transparent via-white/30 to-transparent rounded-full animate-tinyWave1"></div>
          </div>
          <div className="absolute top-1 right-[42%] w-14 h-[1px]">
            <div className="w-full h-full bg-gradient-to-r from-transparent via-white/25 to-transparent rounded-full animate-tinyWave2"></div>
          </div>
          
          {/* Small glistening highlights */}
          <div className="absolute top-0 left-[30%] w-1 h-1 bg-white/40 rounded-full animate-glisten1"></div>
          <div className="absolute top-1 right-[35%] w-[2px] h-[2px] bg-white/50 rounded-full animate-glisten2"></div>
        </div>
        
        {/* Boat reflection with natural water distortion - moved up */}
        <div className="relative flex justify-center -mt-11">
          {/* The reflection itself */}
          <div className="animate-reflectionWind">
            <img 
              src={DriftLogo || "/placeholder.svg"} 
              alt="Reflection" 
              className="h-40 w-40 scale-y-[-1] opacity-40 blur-[1px]" 
            />
          </div>
          
          {/* Water movement lines */}
          <div className="absolute inset-0 flex flex-col justify-around pointer-events-none">
            <div className="h-[1px] w-full bg-gradient-to-r from-transparent via-white/15 to-transparent rounded-full animate-waveSlowA"></div>
            <div className="h-[1px] w-3/4 mx-auto bg-gradient-to-r from-white/10 via-transparent to-white/10 rounded-full animate-waveSlowB"></div>
            <div className="h-[1px] w-4/5 ml-auto bg-gradient-to-r from-transparent via-white/10 to-transparent rounded-full animate-waveFast"></div>
            <div className="h-[1px] w-2/3 mr-auto bg-gradient-to-r from-white/5 via-white/10 to-white/5 rounded-full animate-waveMed"></div>
          </div>
        </div>
      </div>
    </div>
  )
}

// Magical Make It Happen Button component
interface MagicalButtonProps {
  onClick: (e: React.MouseEvent<HTMLButtonElement, MouseEvent>) => void;
  disabled: boolean;
}

const MagicalButton: React.FC<MagicalButtonProps> = ({ onClick, disabled }) => {
  return (
    <div className="relative">
      {/* Floating magical elements */}
      <div className="absolute inset-0 -top-8 -left-6 -right-6 -bottom-8 pointer-events-none">
        <img 
          src={MakeItHappenFloat} 
          alt="Magical elements" 
          className="w-full h-full object-contain animate-magicalFloat opacity-80"
        />
      </div>
      
      {/* Glowing effects */}
      <div className="absolute inset-0 rounded-full bg-white/10 blur-md animate-glow"></div>
      
      {/* Sparkles */}
      <div className="absolute -top-2 left-1/4 w-1 h-1 bg-white rounded-full animate-sparkle1"></div>
      <div className="absolute -top-3 left-2/3 w-2 h-2 bg-white rounded-full animate-sparkle2"></div>
      <div className="absolute -bottom-2 right-1/4 w-1.5 h-1.5 bg-white rounded-full animate-sparkle3"></div>
      
      {/* Button itself */}
      <button
        onClick={onClick}
        disabled={disabled}
        className="relative px-8 py-5 bg-white/20 backdrop-blur-md text-white rounded-full text-xl font-medium 
                  hover:bg-white/30 transition-all duration-300 w-72 shadow-lg
                  disabled:opacity-50 disabled:cursor-not-allowed
                  border border-white/30 z-10
                  group"
      >
        <span className="relative z-10 group-hover:scale-105 transition-transform duration-300 inline-block">
          Make It Happen
        </span>
        <div className="absolute inset-0 bg-gradient-to-r from-drift-pink/40 via-drift-purple/30 to-drift-orange/40 rounded-full opacity-0 group-hover:opacity-100 transition-opacity duration-500"></div>
      </button>
    </div>
  );
};

interface GoalFormData {
  objective: string
  startDate: string
  endDate: string
  hoursPerDay: string
}

const Dashboard = () => {
  const [username, setUsername] = useState("")
  const [sidebarCollapsed, setSidebarCollapsed] = useState(false)
  const [mobileMenuOpen, setMobileMenuOpen] = useState(false)
  const [formData, setFormData] = useState<GoalFormData>({
    objective: "",
    startDate: "",
    endDate: "",
    hoursPerDay: "",
  })
  const navigate = useNavigate()
  const location = useLocation()

  useEffect(() => {
    const token = localStorage.getItem("userToken")
    const name = localStorage.getItem("userName")
    if (!token) {
      navigate("/login")
      return
    }
    setUsername(name || "User")
    const savedSidebarState = localStorage.getItem("sidebarCollapsed")
    if (savedSidebarState) setSidebarCollapsed(savedSidebarState === "true")
    else setSidebarCollapsed(window.innerWidth < 768)

    const handleResize = () => {
      if (window.innerWidth < 768) setMobileMenuOpen(false)
    }
    window.addEventListener("resize", handleResize)
    return () => window.removeEventListener("resize", handleResize)
  }, [navigate])

  const handleLogout = () => {
    localStorage.removeItem("userToken")
    localStorage.removeItem("userName")
    navigate("/")
  }

  const toggleSidebar = () => {
    const newState = !sidebarCollapsed
    setSidebarCollapsed(newState)
    localStorage.setItem("sidebarCollapsed", String(newState))
  }

  const toggleMobileMenu = () => setMobileMenuOpen(!mobileMenuOpen)

  const handleChange = (e: React.ChangeEvent<HTMLInputElement | HTMLSelectElement | HTMLTextAreaElement>) => {
    const { name, value } = e.target
    setFormData((prev) => ({
      ...prev,
      [name]: value,
    }))
  }

  const handleSubmit = (e: React.FormEvent) => {
    e.preventDefault()

    // Basic validation
    if (!formData.objective || !formData.startDate || !formData.endDate || !formData.hoursPerDay) {
      return // Don't submit if missing required fields
    }

    // Store form data in localStorage temporarily
    localStorage.setItem("goalData", JSON.stringify(formData))

    // Navigate to schedule page
    navigate("/schedule")
  }

  const navItems = [
    { name: "Dashboard", icon: Home, path: "/dashboard" },
    { name: "Goals", icon: Target, path: "/dashboard/goals" },
    { name: "Calendar", icon: Calendar, path: "/dashboard/calendar" },
    { name: "Placeholder", icon: BarChart3, path: "" },
    { name: "Settings", icon: Settings, path: "/dashboard/settings" },
  ]

  return (
    <div className="flex h-screen bg-gradient-to-b from-drift-orange via-drift-pink to-drift-blue">
      <aside
        className={`fixed inset-y-0 left-0 z-20 flex flex-col bg-drift-blue transition-all duration-300 ease-in-out ${
          sidebarCollapsed ? "w-20" : "w-64"
        } ${mobileMenuOpen ? "translate-x-0" : "-translate-x-full md:translate-x-0"}`}
      >
        <div
          className={`flex h-16 items-center ${
            sidebarCollapsed ? "justify-center" : "justify-between"
          } border-b border-drift-purple/30 px-4`}
        >
          <div className="flex items-center space-x-3">
            <img src={DriftLogo || "/placeholder.svg"} alt="Drift logo" className="h-12 w-12" />
            {!sidebarCollapsed && <span className="text-xl font-bold text-white">Drift</span>}
          </div>
          {!sidebarCollapsed && (
            <button
              onClick={toggleSidebar}
              className="absolute right-3 top-1/2 -translate-y-1/2 rounded-md p-1 text-white hover:bg-drift-purple/30 transition-colors"
            >
              <ChevronLeft className="h-5 w-5" />
            </button>
          )}
        </div>
        {sidebarCollapsed && (
          <button
            onClick={toggleSidebar}
            className="absolute -right-3 top-1/2 -translate-y-1/2 flex h-6 w-6 items-center justify-center rounded-full bg-drift-orange text-white shadow-md hover:bg-drift-pink transition-colors"
          >
            <ChevronRight className="h-4 w-4" />
          </button>
        )}
        <nav className="flex-1 space-y-1 px-2 py-4">
          {navItems.map((item) => (
            <Link
              key={item.name}
              to={item.path}
              className={`group flex items-center rounded-lg px-3 py-3 text-sm font-medium transition-all ${
                location.pathname === item.path
                  ? "bg-drift-purple text-white"
                  : "text-white/80 hover:bg-drift-purple/40 hover:text-white"
              } ${sidebarCollapsed ? "justify-center" : ""}`}
            >
              <item.icon className={`h-5 w-5 ${sidebarCollapsed ? "" : "mr-3"}`} />
              {!sidebarCollapsed && <span>{item.name}</span>}
            </Link>
          ))}
        </nav>
        <div className={`border-t border-drift-purple/30 p-4 ${sidebarCollapsed ? "flex justify-center" : ""}`}>
          {sidebarCollapsed ? (
            <div className="group relative">
              <div className="h-10 w-10 cursor-pointer rounded-full bg-drift-mauve flex items-center justify-center text-white font-medium shadow-md">
                {username.charAt(0).toUpperCase()}
              </div>
              <div className="absolute bottom-full left-1/2 mb-2 hidden -translate-x-1/2 transform rounded-md bg-drift-purple px-3 py-2 text-xs text-white shadow-md group-hover:block">
                <p>{username}</p>
                <button
                  onClick={handleLogout}
                  className="mt-1 flex items-center text-xs text-gray-300 hover:text-white"
                >
                  <LogOut className="mr-1 h-3 w-3" /> Logout
                </button>
              </div>
            </div>
          ) : (
            <div className="flex items-center">
              <div className="h-10 w-10 rounded-full bg-drift-mauve flex items-center justify-center text-white font-medium shadow-md">
                {username.charAt(0).toUpperCase()}
              </div>
              <div className="ml-3">
                <p className="text-sm font-medium text-white">{username}</p>
                <button
                  onClick={handleLogout}
                  className="mt-1 flex items-center text-xs text-gray-300 hover:text-white"
                >
                  <LogOut className="mr-1 h-3 w-3" /> Logout
                </button>
              </div>
            </div>
          )}
        </div>
      </aside>
      <div className={`flex flex-1 flex-col transition-all duration-300 ${sidebarCollapsed ? "md:ml-20" : "md:ml-64"}`}>
        <header className="sticky top-0 z-10 bg-transparent">
          <div className="flex h-12 items-center px-4 md:px-6">
            <button onClick={toggleMobileMenu} className="rounded-md p-2 text-white hover:bg-white/10 md:hidden">
              <Menu className="h-5 w-5" />
            </button>
          </div>
        </header>
        <main className="flex-1 overflow-y-auto p-4 md:p-6 pt-0 md:pt-2">
          <Routes>
            <Route
              path="/"
              element={
                <div className="max-w-5xl mx-auto flex flex-col md:flex-row items-center justify-center min-h-[80vh]">
                  <div className="w-full md:w-1/2 p-6 pt-2">
                    <div className="space-y-8 text-white">
                      <div className="space-y-5">
                        <h2 className="text-3xl font-bold">What do you want to acheive?</h2>
                        <input
                          type="text"
                          name="objective"
                          value={formData.objective}
                          onChange={handleChange}
                          placeholder="describe your goal"
                          className="w-full px-5 py-4 rounded-md bg-white/20 backdrop-blur-sm text-white placeholder-white/60 border border-white/30 focus:outline-none focus:ring-2 focus:ring-white/50 text-lg"
                        />
                      </div>

                      <div className="space-y-5">
                        <h2 className="text-2xl font-medium">When do you want to achieve this by?</h2>
                        <div className="flex flex-wrap gap-4">
                          <div className="flex flex-col space-y-1 flex-grow">
                            <label htmlFor="startDate" className="text-sm opacity-80">
                              Start date
                            </label>
                            <input
                              type="date"
                              id="startDate"
                              name="startDate"
                              value={formData.startDate}
                              onChange={handleChange}
                              className="px-6 py-3 bg-drift-blue/40 text-white rounded-md hover:bg-drift-blue/60 transition-colors text-lg focus:outline-none focus:ring-2 focus:ring-white/50 border-none"
                            />
                          </div>

<<<<<<< HEAD
                          <div className="flex flex-col space-y-1 flex-grow">
                            <label htmlFor="endDate" className="text-sm opacity-80">
                              End date
                            </label>
                            <input
                              type="date"
                              id="endDate"
                              name="endDate"
                              value={formData.endDate}
                              onChange={handleChange}
                              className="px-6 py-3 bg-drift-blue/40 text-white rounded-md hover:bg-drift-blue/60 transition-colors text-lg focus:outline-none focus:ring-2 focus:ring-white/50 border-none"
                            />
                          </div>
=======
                        <div className="space-y-2">
                          <label htmlFor="dedication" className="block text-lg font-medium text-gray-700">
                            3. How dedicated are you?
                          </label>
                          <select
                            id="dedication"
                            name="dedication"
                            value={formData.dedication}
                            onChange={handleChange}
                            required
                            className="w-full px-4 py-2 border border-gray-300 rounded-md focus:ring-drift-blue focus:border-drift-blue"
                          >
                            <option value="">Select your dedication level</option>
                            <option value="casual">Casual - I can spare a few hours per week</option>
                            <option value="moderate">Moderate - I can work on this regularly</option>
                            <option value="intense">Intense - I'm fully committed to this goal</option>
                          </select>
>>>>>>> 21a96c52
                        </div>
                      </div>

                      <div className="space-y-5">
                        <h2 className="text-2xl font-medium">How dedicated are you?</h2>
                        <input
                          type="text"
                          name="hoursPerDay"
                          value={formData.hoursPerDay}
                          onChange={handleChange}
                          placeholder="number of hours per day"
                          className="w-full px-5 py-4 rounded-md bg-white/20 backdrop-blur-sm text-white placeholder-white/60 border border-white/30 focus:outline-none focus:ring-2 focus:ring-white/50 text-lg"
                        />
                      </div>
                    </div>
                  </div>

                  <div className="w-full md:w-1/2 flex flex-col items-center justify-center relative py-8">
                    <div className="mb-10">
                      {/* Replace static logo with animated floating boat */}
                      <FloatingBoat />
                    </div>

                    <MagicalButton
                      onClick={handleSubmit}
                      disabled={
                        !formData.objective || !formData.startDate || !formData.endDate || !formData.hoursPerDay
                      }
                    />
                  </div>
                </div>
              }
            />
            <Route path="goals" element={<Goals />} />
            <Route path="calendar" element={<CalendarPage />} />
            <Route path="settings" element={<SettingsPage />} />
          </Routes>
        </main>
      </div>
      {mobileMenuOpen && (
        <div className="fixed inset-0 z-10 bg-black bg-opacity-50 md:hidden" onClick={toggleMobileMenu}></div>
      )}
    </div>
  )
}

export default Dashboard<|MERGE_RESOLUTION|>--- conflicted
+++ resolved
@@ -55,7 +55,7 @@
         </div>
         
         {/* Boat reflection with natural water distortion - moved up */}
-        <div className="relative flex justify-center -mt-11">
+        <div className="relative flex justify-center -mt-2">
           {/* The reflection itself */}
           <div className="animate-reflectionWind">
             <img 
@@ -124,10 +124,9 @@
 };
 
 interface GoalFormData {
-  objective: string
-  startDate: string
-  endDate: string
-  hoursPerDay: string
+  objective: string;
+  deadline: string;
+  dedication: string;
 }
 
 const Dashboard = () => {
@@ -136,9 +135,8 @@
   const [mobileMenuOpen, setMobileMenuOpen] = useState(false)
   const [formData, setFormData] = useState<GoalFormData>({
     objective: "",
-    startDate: "",
-    endDate: "",
-    hoursPerDay: "",
+    deadline: "",
+    dedication: "",
   })
   const navigate = useNavigate()
   const location = useLocation()
@@ -188,7 +186,7 @@
     e.preventDefault()
 
     // Basic validation
-    if (!formData.objective || !formData.startDate || !formData.endDate || !formData.hoursPerDay) {
+    if (!formData.objective || !formData.deadline || !formData.dedication) {
       return // Don't submit if missing required fields
     }
 
@@ -307,94 +305,67 @@
                   <div className="w-full md:w-1/2 p-6 pt-2">
                     <div className="space-y-8 text-white">
                       <div className="space-y-5">
-                        <h2 className="text-3xl font-bold">What do you want to acheive?</h2>
-                        <input
-                          type="text"
+                        <h2 className="text-3xl font-bold">1. What do you want to achieve?</h2>
+                        <textarea
                           name="objective"
                           value={formData.objective}
                           onChange={handleChange}
-                          placeholder="describe your goal"
+                          placeholder="Describe your goal in detail..."
+                          rows={3}
                           className="w-full px-5 py-4 rounded-md bg-white/20 backdrop-blur-sm text-white placeholder-white/60 border border-white/30 focus:outline-none focus:ring-2 focus:ring-white/50 text-lg"
                         />
                       </div>
 
                       <div className="space-y-5">
-                        <h2 className="text-2xl font-medium">When do you want to achieve this by?</h2>
-                        <div className="flex flex-wrap gap-4">
-                          <div className="flex flex-col space-y-1 flex-grow">
-                            <label htmlFor="startDate" className="text-sm opacity-80">
-                              Start date
-                            </label>
-                            <input
-                              type="date"
-                              id="startDate"
-                              name="startDate"
-                              value={formData.startDate}
-                              onChange={handleChange}
-                              className="px-6 py-3 bg-drift-blue/40 text-white rounded-md hover:bg-drift-blue/60 transition-colors text-lg focus:outline-none focus:ring-2 focus:ring-white/50 border-none"
-                            />
-                          </div>
-
-<<<<<<< HEAD
-                          <div className="flex flex-col space-y-1 flex-grow">
-                            <label htmlFor="endDate" className="text-sm opacity-80">
-                              End date
-                            </label>
-                            <input
-                              type="date"
-                              id="endDate"
-                              name="endDate"
-                              value={formData.endDate}
-                              onChange={handleChange}
-                              className="px-6 py-3 bg-drift-blue/40 text-white rounded-md hover:bg-drift-blue/60 transition-colors text-lg focus:outline-none focus:ring-2 focus:ring-white/50 border-none"
-                            />
-                          </div>
-=======
-                        <div className="space-y-2">
-                          <label htmlFor="dedication" className="block text-lg font-medium text-gray-700">
-                            3. How dedicated are you?
-                          </label>
-                          <select
-                            id="dedication"
-                            name="dedication"
-                            value={formData.dedication}
-                            onChange={handleChange}
-                            required
-                            className="w-full px-4 py-2 border border-gray-300 rounded-md focus:ring-drift-blue focus:border-drift-blue"
-                          >
-                            <option value="">Select your dedication level</option>
-                            <option value="casual">Casual - I can spare a few hours per week</option>
-                            <option value="moderate">Moderate - I can work on this regularly</option>
-                            <option value="intense">Intense - I'm fully committed to this goal</option>
-                          </select>
->>>>>>> 21a96c52
-                        </div>
+                        <h2 className="text-2xl font-medium">2. When do you want to achieve this by?</h2>
+                        <input
+                          type="date"
+                          id="deadline"
+                          name="deadline"
+                          value={formData.deadline}
+                          onChange={handleChange}
+                          min={new Date().toISOString().split('T')[0]} 
+                          className="w-full px-5 py-4 rounded-md bg-drift-blue/40 text-white focus:outline-none focus:ring-2 focus:ring-drift-blue focus:border-drift-blue hover:bg-drift-blue/60 transition-colors text-lg
+                                   [&::-webkit-calendar-picker-indicator]:filter [&::-webkit-calendar-picker-indicator]:invert [&::-webkit-calendar-picker-indicator]:cursor-pointer"
+                        />
                       </div>
 
                       <div className="space-y-5">
-                        <h2 className="text-2xl font-medium">How dedicated are you?</h2>
-                        <input
-                          type="text"
-                          name="hoursPerDay"
-                          value={formData.hoursPerDay}
+                        <h2 className="text-2xl font-medium">3. How dedicated are you?</h2>
+                        <select
+                          id="dedication"
+                          name="dedication"
+                          value={formData.dedication}
                           onChange={handleChange}
-                          placeholder="number of hours per day"
-                          className="w-full px-5 py-4 rounded-md bg-white/20 backdrop-blur-sm text-white placeholder-white/60 border border-white/30 focus:outline-none focus:ring-2 focus:ring-white/50 text-lg"
-                        />
+                          className="w-full px-5 py-4 rounded-md bg-white/20 backdrop-blur-sm text-white border border-white/30 focus:outline-none focus:ring-2 focus:ring-white/50 text-lg
+                                   appearance-none cursor-pointer
+                                   [&>option]:bg-drift-blue [&>option]:text-white [&>option]:py-2
+                                   hover:bg-white/30 transition-colors duration-200"
+                          style={{
+                            backgroundImage: `url("data:image/svg+xml,%3csvg xmlns='http://www.w3.org/2000/svg' fill='none' viewBox='0 0 20 20'%3e%3cpath stroke='%23ffffff' stroke-linecap='round' stroke-linejoin='round' stroke-width='1.5' d='M6 8l4 4 4-4'/%3e%3c/svg%3e")`,
+                            backgroundPosition: 'right 1rem center',
+                            backgroundRepeat: 'no-repeat',
+                            backgroundSize: '1.5em 1.5em'
+                          }}
+                        >
+                          <option value="" className="bg-drift-blue text-white/70">Select your dedication level</option>
+                          <option value="casual" className="bg-drift-blue text-white">Casual - I can spare a few hours per week</option>
+                          <option value="moderate" className="bg-drift-blue text-white">Moderate - I can work on this regularly</option>
+                          <option value="intense" className="bg-drift-blue text-white">Intense - I'm fully committed to this goal</option>
+                        </select>
                       </div>
                     </div>
                   </div>
 
                   <div className="w-full md:w-1/2 flex flex-col items-center justify-center relative py-8">
                     <div className="mb-10">
-                      {/* Replace static logo with animated floating boat */}
                       <FloatingBoat />
                     </div>
 
                     <MagicalButton
                       onClick={handleSubmit}
                       disabled={
-                        !formData.objective || !formData.startDate || !formData.endDate || !formData.hoursPerDay
+                        !formData.objective || !formData.deadline || !formData.dedication
                       }
                     />
                   </div>
