--- conflicted
+++ resolved
@@ -1,14 +1,15 @@
-import React from 'react';
-import { BrowserRouter as Router, Routes, Route, Navigate } from 'react-router-dom';
-import Home from './components/Home';
-import Register from './components/auth/Register';
-import Login from './components/auth/Login';
-<<<<<<< HEAD
-import Dashboard from './components/Dashboard';
-import Schedule from './components/Schedule';
-=======
-import Dashboard from './components/dashboard/Dashboard';
->>>>>>> bfe849a5
+import React from "react";
+import {
+  BrowserRouter as Router,
+  Routes,
+  Route,
+  Navigate,
+} from "react-router-dom";
+import Home from "./components/Home";
+import Register from "./components/auth/Register";
+import Login from "./components/auth/Login";
+import Dashboard from "./components/dashboard/Dashboard";
+import Schedule from "./components/Schedule";
 
 const App: React.FC = () => {
   return (
@@ -17,12 +18,8 @@
         <Route path="/" element={<Home />} />
         <Route path="/register" element={<Register />} />
         <Route path="/login" element={<Login />} />
-<<<<<<< HEAD
-        <Route path="/dashboard" element={<Dashboard />} />
+        <Route path="/dashboard/*" element={<Dashboard />} />
         <Route path="/schedule" element={<Schedule />} />
-=======
-        <Route path="/dashboard/*" element={<Dashboard />} />
->>>>>>> bfe849a5
         <Route path="*" element={<Navigate to="/" replace />} />
       </Routes>
     </Router>
